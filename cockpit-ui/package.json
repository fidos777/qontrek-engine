{
  "name": "cockpit-ui",
  "version": "0.1.0",
  "private": true,
  "scripts": {
    "dev": "next dev",
    "build": "next build",
    "start": "next start",
    "test": "vitest run",
    "type-check": "tsc --noEmit"
  },
  "dependencies": {
    "@radix-ui/react-dialog": "^1.1.15",
    "canvas-confetti": "^1.9.4",
    "framer-motion": "^12.23.24",
    "next": "14.2.5",
    "react": "18.2.0",
    "react-countup": "^6.5.3",
    "react-dom": "18.2.0",
    "react-hot-toast": "^2.6.0",
    "sqlite": "^5.1.1",
    "sqlite3": "^5.1.7",
<<<<<<< HEAD
    "zod": "^4.1.13"  },
=======
    "zod": "^4.1.13"
  },
>>>>>>> 28cd1fdf
  "devDependencies": {
    "@testing-library/jest-dom": "^6.4.2",
    "@testing-library/react": "^14.2.1",
    "@types/canvas-confetti": "^1.9.0",
    "@types/node": "^20.14.0",
    "@types/react": "^18.2.0",
    "@types/react-dom": "^18.2.0",
    "autoprefixer": "^10.4.20",
    "jsdom": "^24.0.0",
    "postcss": "^8.4.41",
    "tailwindcss": "^3.4.10",
    "typescript": "^5.4.0",
    "vitest": "^1.6.0"
  }
}<|MERGE_RESOLUTION|>--- conflicted
+++ resolved
@@ -20,12 +20,8 @@
     "react-hot-toast": "^2.6.0",
     "sqlite": "^5.1.1",
     "sqlite3": "^5.1.7",
-<<<<<<< HEAD
-    "zod": "^4.1.13"  },
-=======
     "zod": "^4.1.13"
   },
->>>>>>> 28cd1fdf
   "devDependencies": {
     "@testing-library/jest-dom": "^6.4.2",
     "@testing-library/react": "^14.2.1",
