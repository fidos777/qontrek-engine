--- conflicted
+++ resolved
@@ -20,12 +20,7 @@
     "react-hot-toast": "^2.6.0",
     "sqlite": "^5.1.1",
     "sqlite3": "^5.1.7",
-<<<<<<< HEAD
-    "zod": "^3.23.8"
-=======
-    "zod": "^4.1.13"
->>>>>>> df0fd0ec
-  },
+    "zod": "^4.1.13"  },
   "devDependencies": {
     "@testing-library/jest-dom": "^6.4.2",
     "@testing-library/react": "^14.2.1",
