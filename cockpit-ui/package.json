--- conflicted
+++ resolved
@@ -7,7 +7,6 @@
     "demo:reset": "echo \"reset ok (no persistent local store used)\""
   },
   "dependencies": {
-<<<<<<< HEAD
     "@radix-ui/react-dialog": "^1.1.15",
     "@radix-ui/react-dropdown-menu": "^2.1.16",
     "@radix-ui/react-progress": "^1.1.8",
@@ -28,7 +27,12 @@
     "sqlite3": "^5.1.7",
     "tailwind-merge": "^3.4.0",
     "tailwindcss-animate": "^1.0.7",
+    "xlsx": "^0.18.5",
     "zod": "^4.1.13"
+  },
+  "peerDependencies": {
+    "react": "^18 || ^19",
+    "react-dom": "^18 || ^19"
   },
   "devDependencies": {
     "@testing-library/jest-dom": "^6.4.2",
@@ -43,20 +47,5 @@
     "tailwindcss": "^3.4.10",
     "typescript": "^5.4.0",
     "vitest": "^1.6.0"
-=======
-    "framer-motion": "^11.15.0",
-    "lucide-react": "^0.441.0",
-    "xlsx": "^0.18.5",
-    "zod": "^3.24.1"
-  },
-  "peerDependencies": {
-    "react": "^18 || ^19",
-    "react-dom": "^18 || ^19"
-  },
-  "devDependencies": {
-    "@types/node": "^20.12.7",
-    "@types/react": "^18.3.3",
-    "typescript": "^5.6.3"
->>>>>>> 9d18fb8d
   }
-}
+}