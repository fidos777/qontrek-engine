{
  "name": "cockpit-ui",
  "private": true,
  "version": "0.1.0",
  "description": "Voltek cockpit UI library",
  "license": "MIT",
  "scripts": {
    "type-check": "tsc --noEmit",
    "build": "echo \"(cockpit-ui library: nothing to build)\"",
    "demo:reset": "echo 'reset ok (no persistent local store used)'"
  },
  "dependencies": {
<<<<<<< HEAD
    "framer-motion": "^11.15.0",
    "lucide-react": "^0.441.0",
    "xlsx": "^0.18.5",
    "zod": "^3.24.1"
  },
  "peerDependencies": {
    "react": "^18 || ^19",
    "react-dom": "^18 || ^19"
=======
    "@types/canvas-confetti": "^1.9.0",
    "canvas-confetti": "^1.9.4",
    "next": "14.2.5",
    "react": "18.2.0",
    "react-dom": "18.2.0",
    "sqlite": "^5.1.1",
    "sqlite3": "^5.1.7"
>>>>>>> 668a409f
  },
  "devDependencies": {
    "@types/node": "^20.12.7",
    "@types/react": "^18.3.3",
    "typescript": "^5.6.3"
  }
}<|MERGE_RESOLUTION|>--- conflicted
+++ resolved
@@ -10,7 +10,7 @@
     "demo:reset": "echo 'reset ok (no persistent local store used)'"
   },
   "dependencies": {
-<<<<<<< HEAD
+ HEAD
     "framer-motion": "^11.15.0",
     "lucide-react": "^0.441.0",
     "xlsx": "^0.18.5",
@@ -19,7 +19,7 @@
   "peerDependencies": {
     "react": "^18 || ^19",
     "react-dom": "^18 || ^19"
-=======
+
     "@types/canvas-confetti": "^1.9.0",
     "canvas-confetti": "^1.9.4",
     "next": "14.2.5",
@@ -27,11 +27,36 @@
     "react-dom": "18.2.0",
     "sqlite": "^5.1.1",
     "sqlite3": "^5.1.7"
->>>>>>> 668a409f
+ origin/claude/impact-summary-modal-011CUUtDgiGuqSXQ8Y2GKynf
   },
   "devDependencies": {
     "@types/node": "^20.12.7",
     "@types/react": "^18.3.3",
     "typescript": "^5.6.3"
   }
-}+}
+{
+  "name": "cockpit-ui",
+  "private": true,
+  "version": "0.0.0",
+  "scripts": {
+    "type-check": "tsc --noEmit",
+    "build": "echo \"(cockpit-ui library: nothing to build)\"",
+    "demo:reset": "echo \"reset ok (no persistent local store used)\""
+  },
+  "dependencies": {
+    "framer-motion": "^11.15.0",
+    "lucide-react": "^0.441.0",
+    "xlsx": "^0.18.5",
+    "zod": "^3.24.1"
+  },
+  "peerDependencies": {
+    "react": "^18 || ^19",
+    "react-dom": "^18 || ^19"
+  },
+  "devDependencies": {
+    "@types/node": "^20.12.7",
+    "@types/react": "^18.3.3",
+    "typescript": "^5.6.3"
+  }
+}
