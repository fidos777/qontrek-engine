{
  "name": "cockpit-ui",
  "version": "0.1.0",
  "private": true,
  "scripts": {
    "dev": "next dev",
    "build": "next build",
    "start": "next start",
    "test": "vitest run",
    "type-check": "tsc --noEmit"
  },
  "dependencies": {
<<<<<<< HEAD
    "framer-motion": "^12.23.24",
    "next": "14.2.33",
=======
    "@radix-ui/react-dialog": "^1.1.15",
    "canvas-confetti": "^1.9.3",
    "framer-motion": "^12.23.24",
    "next": "14.2.5",
    "node-fetch": "^3.3.2",
>>>>>>> aaa8a339
    "react": "18.2.0",
    "react-countup": "^6.5.3",
    "react-dom": "18.2.0",
    "react-hot-toast": "^2.6.0",
    "sqlite": "^5.1.1",
    "sqlite3": "^5.1.7"
  },
  "devDependencies": {
    "@testing-library/jest-dom": "^6.4.2",
    "@testing-library/react": "^14.2.1",
    "@types/canvas-confetti": "^1.9.0",
    "@types/node": "^20.14.0",
    "@types/node-fetch": "^2.6.13",
    "@types/react": "^18.2.0",
    "@types/react-dom": "^18.2.0",
    "autoprefixer": "^10.4.20",
    "jsdom": "^24.0.0",
    "postcss": "^8.4.41",
    "tailwindcss": "^3.4.10",
    "typescript": "^5.4.0",
    "vitest": "^4.0.1"
  }
}
<|MERGE_RESOLUTION|>--- conflicted
+++ resolved
@@ -7,32 +7,26 @@
     "build": "next build",
     "start": "next start",
     "test": "vitest run",
-    "type-check": "tsc --noEmit"
+    "type-check": "tsc --noEmit",
+    "lint": "next lint"
   },
   "dependencies": {
-<<<<<<< HEAD
     "framer-motion": "^12.23.24",
+    "react-hot-toast": "^2.4.1",
+    "@radix-ui/react-dialog": "^1.0.5",
+    "canvas-confetti": "^1.6.0",
+    "lucide-react": "^0.322.0",
     "next": "14.2.33",
-=======
-    "@radix-ui/react-dialog": "^1.1.15",
-    "canvas-confetti": "^1.9.3",
-    "framer-motion": "^12.23.24",
-    "next": "14.2.5",
-    "node-fetch": "^3.3.2",
->>>>>>> aaa8a339
     "react": "18.2.0",
     "react-countup": "^6.5.3",
     "react-dom": "18.2.0",
-    "react-hot-toast": "^2.6.0",
     "sqlite": "^5.1.1",
     "sqlite3": "^5.1.7"
   },
   "devDependencies": {
     "@testing-library/jest-dom": "^6.4.2",
     "@testing-library/react": "^14.2.1",
-    "@types/canvas-confetti": "^1.9.0",
     "@types/node": "^20.14.0",
-    "@types/node-fetch": "^2.6.13",
     "@types/react": "^18.2.0",
     "@types/react-dom": "^18.2.0",
     "autoprefixer": "^10.4.20",
