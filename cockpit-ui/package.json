--- conflicted
+++ resolved
@@ -1,8 +1,8 @@
 {
   "name": "cockpit-ui",
+  "private": true,
   "version": "0.1.0",
-  "private": true,
-  "type": "module",
+  "description": "Voltek cockpit UI library",
   "license": "MIT",
   "scripts": {
     "type-check": "tsc --noEmit",
@@ -10,7 +10,6 @@
     "demo:reset": "echo 'reset ok (no persistent local store used)'"
   },
   "dependencies": {
-<<<<<<< HEAD
     "framer-motion": "^11.15.0",
     "lucide-react": "^0.441.0",
     "xlsx": "^0.18.5",
@@ -19,16 +18,6 @@
   "peerDependencies": {
     "react": "^18 || ^19",
     "react-dom": "^18 || ^19"
-=======
-    "framer-motion": "^12.23.24",
-    "next": "14.2.5",
-    "react": "18.2.0",
-    "react-dom": "18.2.0",
-    "sqlite": "^5.1.1",
-    "sqlite3": "^5.1.7",
-    "xlsx": "^0.18.5",
-    "zod": "^4.1.12"
->>>>>>> 6412e1aa
   },
   "devDependencies": {
     "@types/node": "^20.12.7",
