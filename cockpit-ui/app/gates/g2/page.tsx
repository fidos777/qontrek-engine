"use client";

import { useEffect, useState, useRef } from "react";
import { motion } from "framer-motion";
import { Card } from "@/components/ui/card";
import { ConfidenceMeterAnimated } from "@/components/voltek/ConfidenceMeterAnimated";
import { logProofLoad } from "@/lib/telemetry";
import { useCountUpValue } from "@/lib/hooks/useCountUpValue";
import { getMotionProps } from "@/lib/utils/motion";
import type { G2Response } from "@/types/gates";
<<<<<<< HEAD
import { LeadModal, type G2Lead } from "@/components/voltek/LeadModal";
import { usePaymentSuccess } from "@/lib/hooks/usePaymentSuccess";
import { useProofSync } from "@/lib/hooks/useProofSync";
import { showInfoToast } from "@/lib/utils/toast-helpers";
=======
// R1.5.2 - Governance Feedback Layer
import GovernanceHeaderStrip from "@/components/voltek/GovernanceHeaderStrip";
import HologramBadge from "@/components/voltek/HologramBadge";
import ProofFreshnessIndicator from "@/components/voltek/ProofFreshnessIndicator";
import { useAISuggestions } from "@/lib/hooks/useAISuggestions";
>>>>>>> 10d7ce49

async function fetchGate(url: string): Promise<G2Response> {
  try {
    const res = await fetch(url, { cache: "no-store" });
    if (!res.ok) throw new Error("not ok");
    return await res.json();
  } catch {
    // DEV-ONLY fallback to fixture
    // NOTE: This branch is dead code in production builds.
    // Next.js will tree-shake this entire block when NODE_ENV=production
    if (process.env.NODE_ENV !== "production") {
      const mod = await import("@/tests/fixtures/g2.summary.json");
      return mod.default as G2Response;
    }
    throw new Error("G2 summary endpoint unavailable");
  }
}

export default function Gate2Dashboard() {
  const [payload, setPayload] = useState<G2Response | null>(null);
  const [error, setError] = useState<string | null>(null);
  const [dataLoadedAt, setDataLoadedAt] = useState<Date>(new Date());
  const telemetrySent = useRef(false);
  const [selectedLead, setSelectedLead] = useState<G2Lead | null>(null);
  const [isLeadModalOpen, setIsLeadModalOpen] = useState(false);

  // R1.5.2 - AI suggestions hook
  const aiSuggestions = useAISuggestions();

  useEffect(() => {
    (async () => {
      try {
        const resp = await fetchGate("/api/gates/g2/summary");
        setPayload(resp);
        // R1.5.2 - Update proof freshness timestamp
        setDataLoadedAt(new Date());
        // Prevent double telemetry in Next.js StrictMode (dev only)
        if (!telemetrySent.current && resp?.rel && resp?.source) {
          logProofLoad(resp.rel, resp.source);
          telemetrySent.current = true;
        }
        // Dispatch proof.updated event for proof sync notification
        window.dispatchEvent(
          new CustomEvent("proof.updated", {
            detail: { freshness: 0, source: resp?.source || "real" },
          })
        );
      } catch (e: any) {
        setError(e?.message ?? "Unknown error");
      }
    })();
  }, []);

  // Handlers for lead interactions
  const handleLeadClick = (lead: G2Lead) => {
    setSelectedLead(lead);
    setIsLeadModalOpen(true);
  };

  const handleAction = (
    action: "call" | "sms" | "whatsapp",
    lead: G2Lead
  ) => {
    showInfoToast(`Preparing ${action} for ${lead.name || "lead"}...`);
  };

  // Use hooks for payment success and proof sync
  usePaymentSuccess(payload?.data?.recent_success || []);
  useProofSync();

  if (error) return <div className="p-6"><p className="text-red-600" aria-live="polite">Error: {error}</p></div>;
  if (!payload) return <div className="p-6">Loading...</div>;

  const { data } = payload;
  const kpi = (data.summary.kpi ?? {}) as Record<string, number | string>;
  const fmMYR = new Intl.NumberFormat("en-MY", { style: "currency", currency: "MYR" });
  const fmDT = new Intl.DateTimeFormat("en-GB", { dateStyle: "medium", timeStyle: "short" });

  const pct = (v: unknown) => (typeof v === "number" ? `${Math.round(v * 100)}%` : "-");

  // Animated values for KPIs
  const totalRecoverable = useCountUpValue(Number(data.summary.total_recoverable || 0), 1.2, 0.1);
  const pendingCases = useCountUpValue(Number(kpi["pending_cases"] || 0), 1.2, 0.2);
  const handoverQueue = useCountUpValue(Number(kpi["handover_queue"] || 0), 1.2, 0.3);

  return (
<<<<<<< HEAD
    <motion.div
      className="p-6 space-y-6"
      {...getMotionProps({
        initial: { opacity: 0 },
        animate: { opacity: 1 },
        transition: { duration: 0.5 },
      })}
    >
      <motion.h1
        className="text-2xl font-semibold"
        {...getMotionProps({
          initial: { opacity: 0, y: -10 },
          animate: { opacity: 1, y: 0 },
          transition: { duration: 0.6 },
        })}
      >
        Gate 2 — Payment Recovery
      </motion.h1>
=======
    <>
      {/* R1.5.2 - Governance Header Strip */}
      <GovernanceHeaderStrip lastSync={dataLoadedAt} />

      <div className="p-6 space-y-6">
        {/* Header with Proof Freshness Indicator */}
        <div className="flex items-center justify-between">
          <h1 className="text-2xl font-semibold">Gate 2 — Payment Recovery</h1>
          <ProofFreshnessIndicator lastUpdated={dataLoadedAt} source="g2-api" />
        </div>
>>>>>>> 10d7ce49

      {/* KPI Row */}
      <div className="grid grid-cols-1 md:grid-cols-3 gap-4">
        <motion.div
          {...getMotionProps({
            initial: { opacity: 0, y: 10 },
            animate: { opacity: 1, y: 0 },
            transition: { delay: 0.1, duration: 0.6 },
          })}
        >
          <Card className="p-4">
            <div className="text-sm text-gray-500">Total Recoverable</div>
            <motion.div
              className="text-2xl font-bold"
              {...getMotionProps({
                initial: { scale: 0.8 },
                animate: { scale: 1 },
                transition: { delay: 0.2, duration: 0.5, type: "spring" },
              })}
            >
              {fmMYR.format(totalRecoverable)}
            </motion.div>
          </Card>
        </motion.div>

        <motion.div
          {...getMotionProps({
            initial: { opacity: 0, y: 10 },
            animate: { opacity: 1, y: 0 },
            transition: { delay: 0.2, duration: 0.6 },
          })}
        >
          <Card className="p-4">
            <div className="text-sm text-gray-500">7-Day Recovery Rate</div>
            <div className="text-2xl font-bold">{pct(kpi["recovery_rate_7d"])}</div>
            <div className="text-xs text-gray-500 mt-2">Avg days to pay: {kpi["average_days_to_payment"] ?? "-"}</div>
          </Card>
        </motion.div>

        <motion.div
          {...getMotionProps({
            initial: { opacity: 0, y: 10 },
            animate: { opacity: 1, y: 0 },
            transition: { delay: 0.3, duration: 0.6 },
          })}
        >
          <Card className="p-4">
            <div className="flex items-center justify-between">
              <div>
                <div className="text-sm text-gray-500">Pending Cases</div>
                <motion.div
                  className="text-xl font-semibold"
                  {...getMotionProps({
                    initial: { scale: 0.8 },
                    animate: { scale: 1 },
                    transition: { delay: 0.4, duration: 0.5, type: "spring" },
                  })}
                >
                  {pendingCases}
                </motion.div>
              </div>
              <div>
                <div className="text-sm text-gray-500">Handover Queue</div>
                <motion.div
                  className="text-xl font-semibold"
                  {...getMotionProps({
                    initial: { scale: 0.8 },
                    animate: { scale: 1 },
                    transition: { delay: 0.5, duration: 0.5, type: "spring" },
                  })}
                >
                  {handoverQueue}
                </motion.div>
              </div>
            </div>
          </Card>
        </motion.div>
      </div>

      {/* Trust Index Meter */}
      <motion.div
        {...getMotionProps({
          initial: { opacity: 0, y: 10 },
          animate: { opacity: 1, y: 0 },
          transition: { delay: 0.4, duration: 0.6 },
        })}
      >
        <Card className="p-4">
          <ConfidenceMeterAnimated value={100} label="Trust Index" />
        </Card>
      </motion.div>

      {/* Main Grid */}
      <div className="grid grid-cols-1 md:grid-cols-2 gap-4">
        {/* Critical Leads */}
 origin/claude/implement-interaction-layer-011CUQLppVZcsfru8yLd5RSa
                    </tr>
                  </thead>
                  <tbody>
                    {data.critical_leads.map((r: any, idx: number) => {
                      const isUrgent = typeof r.overdue_days === "number" && r.overdue_days > 20;
                      return (
                        <motion.tr
                          key={idx}
                          className="border-t"
                          {...getMotionProps({
                            initial: { opacity: 0, x: -20 },
                            animate: { opacity: 1, x: 0 },
                            transition: { delay: 0.6 + idx * 0.05, duration: 0.4 },
                            whileHover: {
                              scale: 1.02,
                              backgroundColor: "rgba(0, 0, 0, 0.02)",
                              transition: { duration: 0.2 },
                            },
                          })}
                        >
                          <td className="py-2 pr-4">
                            <div className="flex items-center gap-2">
                              {r.name ?? "-"}
                              {isUrgent && (
                                <motion.span
                                  className="px-2 py-0.5 text-xs font-semibold bg-red-100 text-red-700 rounded"
                                  {...getMotionProps({
                                    animate: {
                                      scale: [1, 1.1, 1],
                                      rotate: [0, 5, -5, 0],
                                    },
                                    transition: {
                                      duration: 0.5,
                                      repeat: Infinity,
                                      repeatDelay: 2,
                                    },
                                  })}
                                >
                                  URGENT
                                </motion.span>
                              )}
                            </div>
                          </td>
                          <td className="py-2 pr-4">{r.stage ?? "-"}</td>
                          <td className="py-2 pr-4">{typeof r.amount === "number" ? fmMYR.format(r.amount) : "-"}</td>
                          <td className="py-2 pr-4">
                            <span className={isUrgent ? "text-red-600 font-semibold" : ""}>
                              {typeof r.overdue_days === "number" ? `${r.overdue_days}d` : "-"}
                            </span>
                          </td>
                          <td className="py-2">{r.last_reminder_at ? fmDT.format(new Date(r.last_reminder_at)) : "-"}</td>
                        </motion.tr>
                      );
                    })}
                  </tbody>
                </table>
              </div>
            )}
          </Card>
        </motion.div>

        {/* Right column stack */}
        <div className="grid grid-cols-1 gap-4">
          <motion.div
            {...getMotionProps({
              initial: { opacity: 0, x: 20 },
              animate: { opacity: 1, x: 0 },
              transition: { delay: 0.6, duration: 0.6 },
            })}
          >
            <Card className="p-4">
              <div className="text-lg font-semibold mb-3">Active Reminders</div>
              {data.active_reminders.length === 0 ? (
                <p className="text-sm text-gray-500">No active reminders scheduled.</p>
              ) : (
                <ul aria-label="Active reminders" className="space-y-2">
                  {data.active_reminders.map((r: any, i: number) => (
                    <motion.li
                      key={i}
                      className="flex items-center justify-between border rounded px-3 py-2"
                      {...getMotionProps({
                        initial: { opacity: 0, x: 20 },
                        animate: { opacity: 1, x: 0 },
                        transition: { delay: 0.7 + i * 0.05, duration: 0.4 },
                        whileHover: {
                          scale: 1.02,
                          boxShadow: "0 4px 12px rgba(0,0,0,0.1)",
                          transition: { duration: 0.2 },
                        },
                      })}
                    >
                      <div>
                        <div className="font-medium">{r.recipient ?? "-"}</div>
                        <div className="text-xs text-gray-500">{r.channel ?? "-"} · {r.scheduled_at ? fmDT.format(new Date(r.scheduled_at)) : "-"}</div>
                      </div>
                      <span className="text-xs px-2 py-1 rounded bg-gray-100">{r.status ?? "-"}</span>
                    </motion.li>
                  ))}
                </ul>
              )}
            </Card>
          </motion.div>

          <motion.div
            {...getMotionProps({
              initial: { opacity: 0, x: 20 },
              animate: { opacity: 1, x: 0 },
              transition: { delay: 0.7, duration: 0.6 },
            })}
          >
            <Card className="p-4">
              <div className="text-lg font-semibold mb-3">Recent Success</div>
              {data.recent_success.length === 0 ? (
                <p className="text-sm text-gray-500">No recent payments.</p>
              ) : (
                <ul aria-label="Recent payments" className="space-y-2">
                  {data.recent_success.map((r: any, i: number) => (
                    <motion.li
                      key={i}
                      className="flex items-center justify-between border rounded px-3 py-2"
                      {...getMotionProps({
                        initial: { opacity: 0, x: 20 },
                        animate: { opacity: 1, x: 0 },
                        transition: { delay: 0.8 + i * 0.05, duration: 0.4 },
                        whileHover: {
                          scale: 1.02,
                          boxShadow: "0 4px 12px rgba(0,0,0,0.1)",
                          transition: { duration: 0.2 },
                        },
                      })}
                    >
                      <div>
                        <div className="font-medium">{r.name ?? "-"}</div>
                        <div className="text-xs text-gray-500">Paid {r.paid_at ? fmDT.format(new Date(r.paid_at)) : "-"} · {typeof r.days_to_pay === "number" ? `${r.days_to_pay} days` : "-"}</div>
                      </div>
                      <div className="text-sm font-semibold">{typeof r.amount === "number" ? fmMYR.format(r.amount) : "-"}</div>
                    </motion.li>
                  ))}
                </ul>
              )}
            </Card>
          </motion.div>
        </div>
      </div>
<<<<<<< HEAD
<<<<<<< HEAD
    </motion.div>
=======

      {/* Lead Modal */}
      <LeadModal
        lead={selectedLead}
        isOpen={isLeadModalOpen}
        onClose={() => setIsLeadModalOpen(false)}
        onAction={handleAction}
      />
    </div>
>>>>>>> origin/claude/implement-interaction-layer-011CUQLppVZcsfru8yLd5RSa
=======

      {/* R1.5.2 - Footer with Tower Federation Badge */}
      <div className="mt-8 p-6 border-t border-slate-700 bg-slate-900/30 flex items-center justify-center">
        <HologramBadge text="Tower Federation Certified" />
      </div>
    </div>
    </>
>>>>>>> 10d7ce49
  );
}<|MERGE_RESOLUTION|>--- conflicted
+++ resolved
@@ -7,19 +7,17 @@
 import { logProofLoad } from "@/lib/telemetry";
 import { useCountUpValue } from "@/lib/hooks/useCountUpValue";
 import { getMotionProps } from "@/lib/utils/motion";
-import type { G2Response } from "@/types/gates";
-<<<<<<< HEAD
-import { LeadModal, type G2Lead } from "@/components/voltek/LeadModal";
+import type { G2Response, G2Lead } from "@/types/gates";
+import { LeadModal } from "@/components/voltek/LeadModal";
 import { usePaymentSuccess } from "@/lib/hooks/usePaymentSuccess";
 import { useProofSync } from "@/lib/hooks/useProofSync";
 import { showInfoToast } from "@/lib/utils/toast-helpers";
-=======
-// R1.5.2 - Governance Feedback Layer
+
+// R1.5.2 – Governance Feedback Layer
 import GovernanceHeaderStrip from "@/components/voltek/GovernanceHeaderStrip";
 import HologramBadge from "@/components/voltek/HologramBadge";
 import ProofFreshnessIndicator from "@/components/voltek/ProofFreshnessIndicator";
 import { useAISuggestions } from "@/lib/hooks/useAISuggestions";
->>>>>>> 10d7ce49
 
 async function fetchGate(url: string): Promise<G2Response> {
   try {
@@ -27,9 +25,6 @@
     if (!res.ok) throw new Error("not ok");
     return await res.json();
   } catch {
-    // DEV-ONLY fallback to fixture
-    // NOTE: This branch is dead code in production builds.
-    // Next.js will tree-shake this entire block when NODE_ENV=production
     if (process.env.NODE_ENV !== "production") {
       const mod = await import("@/tests/fixtures/g2.summary.json");
       return mod.default as G2Response;
@@ -41,27 +36,20 @@
 export default function Gate2Dashboard() {
   const [payload, setPayload] = useState<G2Response | null>(null);
   const [error, setError] = useState<string | null>(null);
-  const [dataLoadedAt, setDataLoadedAt] = useState<Date>(new Date());
   const telemetrySent = useRef(false);
   const [selectedLead, setSelectedLead] = useState<G2Lead | null>(null);
   const [isLeadModalOpen, setIsLeadModalOpen] = useState(false);
-
-  // R1.5.2 - AI suggestions hook
-  const aiSuggestions = useAISuggestions();
+  const dataLoadedAt = new Date().toISOString();
 
   useEffect(() => {
     (async () => {
       try {
         const resp = await fetchGate("/api/gates/g2/summary");
         setPayload(resp);
-        // R1.5.2 - Update proof freshness timestamp
-        setDataLoadedAt(new Date());
-        // Prevent double telemetry in Next.js StrictMode (dev only)
         if (!telemetrySent.current && resp?.rel && resp?.source) {
           logProofLoad(resp.rel, resp.source);
           telemetrySent.current = true;
         }
-        // Dispatch proof.updated event for proof sync notification
         window.dispatchEvent(
           new CustomEvent("proof.updated", {
             detail: { freshness: 0, source: resp?.source || "real" },
@@ -73,7 +61,6 @@
     })();
   }, []);
 
-  // Handlers for lead interactions
   const handleLeadClick = (lead: G2Lead) => {
     setSelectedLead(lead);
     setIsLeadModalOpen(true);
@@ -86,67 +73,66 @@
     showInfoToast(`Preparing ${action} for ${lead.name || "lead"}...`);
   };
 
-  // Use hooks for payment success and proof sync
   usePaymentSuccess(payload?.data?.recent_success || []);
   useProofSync();
 
-  if (error) return <div className="p-6"><p className="text-red-600" aria-live="polite">Error: {error}</p></div>;
-  if (!payload) return <div className="p-6">Loading...</div>;
+  if (error)
+    return (
+      <div className="p-6 text-red-600" aria-live="assertive">
+        {error}
+      </div>
+    );
+
+  if (!payload)
+    return (
+      <div className="p-6 text-gray-500" aria-live="polite">
+        Loading...
+      </div>
+    );
 
   const { data } = payload;
   const kpi = (data.summary.kpi ?? {}) as Record<string, number | string>;
-  const fmMYR = new Intl.NumberFormat("en-MY", { style: "currency", currency: "MYR" });
-  const fmDT = new Intl.DateTimeFormat("en-GB", { dateStyle: "medium", timeStyle: "short" });
-
-  const pct = (v: unknown) => (typeof v === "number" ? `${Math.round(v * 100)}%` : "-");
-
-  // Animated values for KPIs
-  const totalRecoverable = useCountUpValue(Number(data.summary.total_recoverable || 0), 1.2, 0.1);
-  const pendingCases = useCountUpValue(Number(kpi["pending_cases"] || 0), 1.2, 0.2);
+  const fmtMYR = new Intl.NumberFormat("en-MY", {
+    style: "currency",
+    currency: "MYR",
+  });
+  const pct = (v: unknown) =>
+    typeof v === "number" ? `${Math.round(v * 100)}%` : "—";
+
+  const totalRecoverable = useCountUpValue(Number(data.summary.total_recoverable || 0), 1.2, 0.3);
+  const pendingCases = useCountUpValue(Number(kpi["pending_cases"] || 0), 1.2, 0.3);
   const handoverQueue = useCountUpValue(Number(kpi["handover_queue"] || 0), 1.2, 0.3);
 
   return (
-<<<<<<< HEAD
-    <motion.div
-      className="p-6 space-y-6"
-      {...getMotionProps({
-        initial: { opacity: 0 },
-        animate: { opacity: 1 },
-        transition: { duration: 0.5 },
-      })}
-    >
-      <motion.h1
-        className="text-2xl font-semibold"
+    <>
+      {/* Governance + Animated Header */}
+      <GovernanceHeaderStrip lastSync={dataLoadedAt} />
+
+      <motion.div
+        className="p-6 space-y-6"
         {...getMotionProps({
-          initial: { opacity: 0, y: -10 },
-          animate: { opacity: 1, y: 0 },
-          transition: { duration: 0.6 },
+          initial: { opacity: 0 },
+          animate: { opacity: 1 },
+          transition: { duration: 0.5 },
         })}
       >
-        Gate 2 — Payment Recovery
-      </motion.h1>
-=======
-    <>
-      {/* R1.5.2 - Governance Header Strip */}
-      <GovernanceHeaderStrip lastSync={dataLoadedAt} />
-
-      <div className="p-6 space-y-6">
-        {/* Header with Proof Freshness Indicator */}
         <div className="flex items-center justify-between">
-          <h1 className="text-2xl font-semibold">Gate 2 — Payment Recovery</h1>
-          <ProofFreshnessIndicator lastUpdated={dataLoadedAt} source="g2-api" />
+          <motion.h1
+            className="text-2xl font-semibold"
+            {...getMotionProps({
+              initial: { opacity: 0, y: -10 },
+              animate: { opacity: 1, y: 0 },
+              transition: { duration: 0.6 },
+            })}
+          >
+            Gate 2 — Payment Recovery
+          </motion.h1>
+
+          <ProofFreshnessIndicator freshness={data.summary.freshness} />
         </div>
->>>>>>> 10d7ce49
-
-      {/* KPI Row */}
-      <div className="grid grid-cols-1 md:grid-cols-3 gap-4">
-        <motion.div
-          {...getMotionProps({
-            initial: { opacity: 0, y: 10 },
-            animate: { opacity: 1, y: 0 },
-            transition: { delay: 0.1, duration: 0.6 },
-          })}
-        >
+
+        {/* KPI Row */}
+        <div className="grid grid-cols-1 md:grid-cols-3 gap-4">
           <Card className="p-4">
             <div className="text-sm text-gray-500">Total Recoverable</div>
             <motion.div
@@ -157,248 +143,79 @@
                 transition: { delay: 0.2, duration: 0.5, type: "spring" },
               })}
             >
-              {fmMYR.format(totalRecoverable)}
+              {fmtMYR.format(totalRecoverable)}
             </motion.div>
           </Card>
-        </motion.div>
-
-        <motion.div
-          {...getMotionProps({
-            initial: { opacity: 0, y: 10 },
-            animate: { opacity: 1, y: 0 },
-            transition: { delay: 0.2, duration: 0.6 },
-          })}
-        >
+
           <Card className="p-4">
             <div className="text-sm text-gray-500">7-Day Recovery Rate</div>
             <div className="text-2xl font-bold">{pct(kpi["recovery_rate_7d"])}</div>
-            <div className="text-xs text-gray-500 mt-2">Avg days to pay: {kpi["average_days_to_payment"] ?? "-"}</div>
+            <div className="text-xs text-gray-500 mt-2">
+              Avg days to pay: {kpi["avg_days_to_pay"] ?? "—"}
+            </div>
           </Card>
-        </motion.div>
-
-        <motion.div
-          {...getMotionProps({
-            initial: { opacity: 0, y: 10 },
-            animate: { opacity: 1, y: 0 },
-            transition: { delay: 0.3, duration: 0.6 },
-          })}
-        >
+
           <Card className="p-4">
             <div className="flex items-center justify-between">
               <div>
                 <div className="text-sm text-gray-500">Pending Cases</div>
-                <motion.div
-                  className="text-xl font-semibold"
-                  {...getMotionProps({
-                    initial: { scale: 0.8 },
-                    animate: { scale: 1 },
-                    transition: { delay: 0.4, duration: 0.5, type: "spring" },
-                  })}
-                >
-                  {pendingCases}
-                </motion.div>
+                <div className="text-xl font-semibold">{pendingCases}</div>
               </div>
               <div>
                 <div className="text-sm text-gray-500">Handover Queue</div>
-                <motion.div
-                  className="text-xl font-semibold"
-                  {...getMotionProps({
-                    initial: { scale: 0.8 },
-                    animate: { scale: 1 },
-                    transition: { delay: 0.5, duration: 0.5, type: "spring" },
-                  })}
-                >
-                  {handoverQueue}
-                </motion.div>
+                <div className="text-xl font-semibold">{handoverQueue}</div>
               </div>
             </div>
           </Card>
-        </motion.div>
-      </div>
-
-      {/* Trust Index Meter */}
-      <motion.div
-        {...getMotionProps({
-          initial: { opacity: 0, y: 10 },
-          animate: { opacity: 1, y: 0 },
-          transition: { delay: 0.4, duration: 0.6 },
-        })}
-      >
+        </div>
+
+        {/* Trust Index Meter */}
         <Card className="p-4">
           <ConfidenceMeterAnimated value={100} label="Trust Index" />
         </Card>
+
+        {/* Critical Leads */}
+        <Card className="p-4">
+          <div className="text-lg font-semibold mb-3">Critical Leads</div>
+          {data.critical_leads.length === 0 ? (
+            <p className="text-sm text-gray-500">No critical overdue leads.</p>
+          ) : (
+            <div className="overflow-x-auto">
+              <table className="w-full text-sm">
+                <thead className="text-left">
+                  <tr>
+                    <th className="py-2 pr-4">Name</th>
+                    <th className="py-2 pr-4">Stage</th>
+                    <th className="py-2 pr-4">Amount</th>
+                    <th className="py-2 pr-4">Overdue</th>
+                    <th className="py-2">Last Reminder</th>
+                  </tr>
+                </thead>
+                <tbody>
+                  {data.critical_leads.map((r: any, idx: number) => (
+                    <motion.tr
+                      key={idx}
+                      className="border-t cursor-pointer hover:bg-gray-50 transition"
+                      {...getMotionProps({
+                        initial: { opacity: 0, y: 5 },
+                        animate: { opacity: 1, y: 0 },
+                        transition: { delay: idx * 0.05, duration: 0.4 },
+                      })}
+                      onClick={() => handleLeadClick(r as G2Lead)}
+                    >
+                      <td className="py-2 pr-4">{r.name ?? "—"}</td>
+                      <td className="py-2 pr-4">{r.stage ?? "—"}</td>
+                      <td className="py-2 pr-4">{fmtMYR.format(r.amount ?? 0)}</td>
+                      <td className="py-2 pr-4">{r.overdue_days ?? "—"}d</td>
+                      <td className="py-2">{r.last_reminder ?? "—"}</td>
+                    </motion.tr>
+                  ))}
+                </tbody>
+              </table>
+            </div>
+          )}
+        </Card>
       </motion.div>
-
-      {/* Main Grid */}
-      <div className="grid grid-cols-1 md:grid-cols-2 gap-4">
-        {/* Critical Leads */}
- origin/claude/implement-interaction-layer-011CUQLppVZcsfru8yLd5RSa
-                    </tr>
-                  </thead>
-                  <tbody>
-                    {data.critical_leads.map((r: any, idx: number) => {
-                      const isUrgent = typeof r.overdue_days === "number" && r.overdue_days > 20;
-                      return (
-                        <motion.tr
-                          key={idx}
-                          className="border-t"
-                          {...getMotionProps({
-                            initial: { opacity: 0, x: -20 },
-                            animate: { opacity: 1, x: 0 },
-                            transition: { delay: 0.6 + idx * 0.05, duration: 0.4 },
-                            whileHover: {
-                              scale: 1.02,
-                              backgroundColor: "rgba(0, 0, 0, 0.02)",
-                              transition: { duration: 0.2 },
-                            },
-                          })}
-                        >
-                          <td className="py-2 pr-4">
-                            <div className="flex items-center gap-2">
-                              {r.name ?? "-"}
-                              {isUrgent && (
-                                <motion.span
-                                  className="px-2 py-0.5 text-xs font-semibold bg-red-100 text-red-700 rounded"
-                                  {...getMotionProps({
-                                    animate: {
-                                      scale: [1, 1.1, 1],
-                                      rotate: [0, 5, -5, 0],
-                                    },
-                                    transition: {
-                                      duration: 0.5,
-                                      repeat: Infinity,
-                                      repeatDelay: 2,
-                                    },
-                                  })}
-                                >
-                                  URGENT
-                                </motion.span>
-                              )}
-                            </div>
-                          </td>
-                          <td className="py-2 pr-4">{r.stage ?? "-"}</td>
-                          <td className="py-2 pr-4">{typeof r.amount === "number" ? fmMYR.format(r.amount) : "-"}</td>
-                          <td className="py-2 pr-4">
-                            <span className={isUrgent ? "text-red-600 font-semibold" : ""}>
-                              {typeof r.overdue_days === "number" ? `${r.overdue_days}d` : "-"}
-                            </span>
-                          </td>
-                          <td className="py-2">{r.last_reminder_at ? fmDT.format(new Date(r.last_reminder_at)) : "-"}</td>
-                        </motion.tr>
-                      );
-                    })}
-                  </tbody>
-                </table>
-              </div>
-            )}
-          </Card>
-        </motion.div>
-
-        {/* Right column stack */}
-        <div className="grid grid-cols-1 gap-4">
-          <motion.div
-            {...getMotionProps({
-              initial: { opacity: 0, x: 20 },
-              animate: { opacity: 1, x: 0 },
-              transition: { delay: 0.6, duration: 0.6 },
-            })}
-          >
-            <Card className="p-4">
-              <div className="text-lg font-semibold mb-3">Active Reminders</div>
-              {data.active_reminders.length === 0 ? (
-                <p className="text-sm text-gray-500">No active reminders scheduled.</p>
-              ) : (
-                <ul aria-label="Active reminders" className="space-y-2">
-                  {data.active_reminders.map((r: any, i: number) => (
-                    <motion.li
-                      key={i}
-                      className="flex items-center justify-between border rounded px-3 py-2"
-                      {...getMotionProps({
-                        initial: { opacity: 0, x: 20 },
-                        animate: { opacity: 1, x: 0 },
-                        transition: { delay: 0.7 + i * 0.05, duration: 0.4 },
-                        whileHover: {
-                          scale: 1.02,
-                          boxShadow: "0 4px 12px rgba(0,0,0,0.1)",
-                          transition: { duration: 0.2 },
-                        },
-                      })}
-                    >
-                      <div>
-                        <div className="font-medium">{r.recipient ?? "-"}</div>
-                        <div className="text-xs text-gray-500">{r.channel ?? "-"} · {r.scheduled_at ? fmDT.format(new Date(r.scheduled_at)) : "-"}</div>
-                      </div>
-                      <span className="text-xs px-2 py-1 rounded bg-gray-100">{r.status ?? "-"}</span>
-                    </motion.li>
-                  ))}
-                </ul>
-              )}
-            </Card>
-          </motion.div>
-
-          <motion.div
-            {...getMotionProps({
-              initial: { opacity: 0, x: 20 },
-              animate: { opacity: 1, x: 0 },
-              transition: { delay: 0.7, duration: 0.6 },
-            })}
-          >
-            <Card className="p-4">
-              <div className="text-lg font-semibold mb-3">Recent Success</div>
-              {data.recent_success.length === 0 ? (
-                <p className="text-sm text-gray-500">No recent payments.</p>
-              ) : (
-                <ul aria-label="Recent payments" className="space-y-2">
-                  {data.recent_success.map((r: any, i: number) => (
-                    <motion.li
-                      key={i}
-                      className="flex items-center justify-between border rounded px-3 py-2"
-                      {...getMotionProps({
-                        initial: { opacity: 0, x: 20 },
-                        animate: { opacity: 1, x: 0 },
-                        transition: { delay: 0.8 + i * 0.05, duration: 0.4 },
-                        whileHover: {
-                          scale: 1.02,
-                          boxShadow: "0 4px 12px rgba(0,0,0,0.1)",
-                          transition: { duration: 0.2 },
-                        },
-                      })}
-                    >
-                      <div>
-                        <div className="font-medium">{r.name ?? "-"}</div>
-                        <div className="text-xs text-gray-500">Paid {r.paid_at ? fmDT.format(new Date(r.paid_at)) : "-"} · {typeof r.days_to_pay === "number" ? `${r.days_to_pay} days` : "-"}</div>
-                      </div>
-                      <div className="text-sm font-semibold">{typeof r.amount === "number" ? fmMYR.format(r.amount) : "-"}</div>
-                    </motion.li>
-                  ))}
-                </ul>
-              )}
-            </Card>
-          </motion.div>
-        </div>
-      </div>
-<<<<<<< HEAD
-<<<<<<< HEAD
-    </motion.div>
-=======
-
-      {/* Lead Modal */}
-      <LeadModal
-        lead={selectedLead}
-        isOpen={isLeadModalOpen}
-        onClose={() => setIsLeadModalOpen(false)}
-        onAction={handleAction}
-      />
-    </div>
->>>>>>> origin/claude/implement-interaction-layer-011CUQLppVZcsfru8yLd5RSa
-=======
-
-      {/* R1.5.2 - Footer with Tower Federation Badge */}
-      <div className="mt-8 p-6 border-t border-slate-700 bg-slate-900/30 flex items-center justify-center">
-        <HologramBadge text="Tower Federation Certified" />
-      </div>
-    </div>
     </>
->>>>>>> 10d7ce49
   );
-}+}
